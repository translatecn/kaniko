--- conflicted
+++ resolved
@@ -132,17 +132,10 @@
 	for _, num := range nums {
 		t.Run(fmt.Sprintf("test_benchmark_%d", num), func(t *testing.T) {
 			wg.Add(1)
-<<<<<<< HEAD
-			var err error
-			go func(num int, err error) {
-				dir, err := runInGcloud(contextDir, num)
-				if err != nil {
-=======
 			go func(num int) {
 				dir, err := runInGcloud(contextDir, num)
 				if err != nil {
 					t.Errorf("error when running in gcloud %v", err)
->>>>>>> 8fdb78a8
 					return
 				}
 				r := newResult(t, filepath.Join(dir, "results"))
@@ -150,14 +143,7 @@
 				wg.Done()
 				defer os.Remove(dir)
 				defer os.Chdir(cwd)
-<<<<<<< HEAD
-			}(num, err)
-			if err != nil {
-				t.Errorf("could not run benchmark results for num %d due to %s", num, err)
-			}
-=======
 			}(num)
->>>>>>> 8fdb78a8
 		})
 	}
 	wg.Wait()
@@ -178,11 +164,7 @@
 	if err != nil {
 		return "", err
 	}
-<<<<<<< HEAD
-	src := fmt.Sprintf("gs://tejal-test/redo_gcb/benchmark_file_%d", num)
-=======
 	src := fmt.Sprintf("%s/gcb/benchmark_file_%d", config.gcsBucket, num)
->>>>>>> 8fdb78a8
 	dest := filepath.Join(tmpDir, "results")
 	copyCommand := exec.Command("gsutil", "cp", src, dest)
 	_, err = RunCommandWithoutTest(copyCommand)
