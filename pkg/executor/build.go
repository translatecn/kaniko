/*
Copyright 2018 Google LLC

Licensed under the Apache License, Version 2.0 (the "License");
you may not use this file except in compliance with the License.
You may obtain a copy of the License at

    http://www.apache.org/licenses/LICENSE-2.0

Unless required by applicable law or agreed to in writing, software
distributed under the License is distributed on an "AS IS" BASIS,
WITHOUT WARRANTIES OR CONDITIONS OF ANY KIND, either express or implied.
See the License for the specific language governing permissions and
limitations under the License.
*/

package executor

import (
	"fmt"
	"os"
	"path/filepath"
	"strconv"
	"time"

	"github.com/moby/buildkit/frontend/dockerfile/instructions"

	"golang.org/x/sync/errgroup"

	"github.com/google/go-containerregistry/pkg/name"
	"github.com/google/go-containerregistry/pkg/v1"
	"github.com/google/go-containerregistry/pkg/v1/mutate"
	"github.com/google/go-containerregistry/pkg/v1/tarball"
	"github.com/pkg/errors"
	"github.com/sirupsen/logrus"

	"github.com/GoogleContainerTools/kaniko/pkg/cache"
	"github.com/GoogleContainerTools/kaniko/pkg/commands"
	"github.com/GoogleContainerTools/kaniko/pkg/config"
	"github.com/GoogleContainerTools/kaniko/pkg/constants"
	"github.com/GoogleContainerTools/kaniko/pkg/dockerfile"
	"github.com/GoogleContainerTools/kaniko/pkg/snapshot"
	"github.com/GoogleContainerTools/kaniko/pkg/timing"
	"github.com/GoogleContainerTools/kaniko/pkg/util"
)

// This is the size of an empty tar in Go
const emptyTarSize = 1024

// stageBuilder contains all fields necessary to build one stage of a Dockerfile
type stageBuilder struct {
	stage           config.KanikoStage
	image           v1.Image
	cf              *v1.ConfigFile
	snapshotter     *snapshot.Snapshotter
	baseImageDigest string
	opts            *config.KanikoOptions
}

// newStageBuilder returns a new type stageBuilder which contains all the information required to build the stage
func newStageBuilder(opts *config.KanikoOptions, stage config.KanikoStage) (*stageBuilder, error) {
	t := timing.Start("Retrieving Source Image")
	sourceImage, err := util.RetrieveSourceImage(stage, opts)
	if err != nil {
		return nil, err
	}
	timing.DefaultRun.Stop(t)
	t = timing.Start("Retrieving Config File")
	imageConfig, err := util.RetrieveConfigFile(sourceImage)
	if err != nil {
		return nil, err
	}
	timing.DefaultRun.Stop(t)
	if err := resolveOnBuild(&stage, &imageConfig.Config); err != nil {
		return nil, err
	}
	hasher, err := getHasher(opts.SnapshotMode)
	if err != nil {
		return nil, err
	}
	l := snapshot.NewLayeredMap(hasher, util.CacheHasher())
	snapshotter := snapshot.NewSnapshotter(l, constants.RootDir)

	digest, err := sourceImage.Digest()
	if err != nil {
		return nil, err
	}
	return &stageBuilder{
		stage:           stage,
		image:           sourceImage,
		cf:              imageConfig,
		snapshotter:     snapshotter,
		baseImageDigest: digest.String(),
		opts:            opts,
	}, nil
}

func (s *stageBuilder) optimize(compositeKey CompositeCache, cfg v1.Config, cmds []commands.DockerCommand, args *dockerfile.BuildArgs) error {
	if !s.opts.Cache {
		return nil
	}

	layerCache := &cache.RegistryCache{
		Opts: s.opts,
	}

	// Possibly replace commands with their cached implementations.
	// We walk through all the commands, running any commands that only operate on metadata.
	// We throw the metadata away after, but we need it to properly track command dependencies
	// for things like COPY ${FOO} or RUN commands that use environment variables.
	for i, command := range cmds {
		if command == nil {
			continue
		}
		compositeKey.AddKey(command.String())
		// If the command uses files from the context, add them.
		files, err := command.FilesUsedFromContext(&cfg, args)
		if err != nil {
			return err
		}
		for _, f := range files {
			if err := compositeKey.AddPath(f); err != nil {
				return err
			}
		}

		ck, err := compositeKey.Hash()
		if err != nil {
			return err
		}
		if command.ShouldCacheOutput() {
			img, err := layerCache.RetrieveLayer(ck)
			if err != nil {
				logrus.Infof("No cached layer found for cmd %s", command.String())
				break
			}

			if cacheCmd := command.CacheCommand(img); cacheCmd != nil {
				logrus.Infof("Using caching version of cmd: %s", command.String())
				cmds[i] = cacheCmd
			}
		}

		// Mutate the config for any commands that require it.
		if command.MetadataOnly() {
			if err := command.ExecuteCommand(&cfg, args); err != nil {
				return err
			}
		}
	}
	return nil
}

func (s *stageBuilder) build() error {
	// Set the initial cache key to be the base image digest, the build args and the SrcContext.
	compositeKey := NewCompositeCache(s.baseImageDigest)
	compositeKey.AddKey(s.opts.BuildArgs...)

	cmds := []commands.DockerCommand{}
	for _, cmd := range s.stage.Commands {
		command, err := commands.GetCommand(cmd, s.opts.SrcContext)
		if err != nil {
			return err
		}
		if command == nil {
			continue
		}
		cmds = append(cmds, command)
	}

	args := dockerfile.NewBuildArgs(s.opts.BuildArgs)
	args.AddMetaArgs(s.stage.MetaArgs)

	// Apply optimizations to the instructions.
	if err := s.optimize(*compositeKey, s.cf.Config, cmds, args); err != nil {
		return err
	}

	// Unpack file system to root if we need to.
	shouldUnpack := false
	for _, cmd := range cmds {
		if cmd.RequiresUnpackedFS() {
			logrus.Infof("Unpacking rootfs as cmd %s requires it.", cmd.String())
			shouldUnpack = true
			break
		}
	}
	if shouldUnpack {
		t := timing.Start("FS Unpacking")
		if _, err := util.GetFSFromImage(constants.RootDir, s.image); err != nil {
			return err
		}
		timing.DefaultRun.Stop(t)
	}
	if err := util.DetectFilesystemWhitelist(constants.WhitelistPath); err != nil {
		return err
	}
	// Take initial snapshot
	t := timing.Start("Initial FS snapshot")
	if err := s.snapshotter.Init(); err != nil {
		return err
	}
	timing.DefaultRun.Stop(t)

	cacheGroup := errgroup.Group{}
	for index, command := range cmds {
		if command == nil {
			continue
		}

		// Add the next command to the cache key.
		compositeKey.AddKey(command.String())
		t := timing.Start("Command: " + command.String())
		// If the command uses files from the context, add them.
		files, err := command.FilesUsedFromContext(&s.cf.Config, args)
		if err != nil {
			return err
		}
		for _, f := range files {
			if err := compositeKey.AddPath(f); err != nil {
				return err
			}
		}
		logrus.Info(command.String())

		if err := command.ExecuteCommand(&s.cf.Config, args); err != nil {
			return err
		}
		files = command.FilesToSnapshot()

		if !s.shouldTakeSnapshot(index, files) {
			continue
		}

		tarPath, err := s.takeSnapshot(files)
		if err != nil {
			return err
		}

		ck, err := compositeKey.Hash()
		if err != nil {
			return err
		}
		// Push layer to cache (in parallel) now along with new config file
		if s.opts.Cache && command.ShouldCacheOutput() {
			cacheGroup.Go(func() error {
				return pushLayerToCache(s.opts, ck, tarPath, command.String())
			})
		}
		if err := s.saveSnapshotToImage(command.String(), tarPath); err != nil {
			return err
		}
		timing.DefaultRun.Stop(t)
	}
	if err := cacheGroup.Wait(); err != nil {
		logrus.Warnf("error uploading layer to cache: %s", err)
	}
	return nil
}

func (s *stageBuilder) takeSnapshot(files []string) (string, error) {
	var snapshot string
	var err error
	t := timing.Start("Snapshotting FS")
	if files == nil || s.opts.SingleSnapshot {
		snapshot, err = s.snapshotter.TakeSnapshotFS()
	} else {
		// Volumes are very weird. They get created in their command, but snapshotted in the next one.
		// Add them to the list of files to snapshot.
		for v := range s.cf.Config.Volumes {
			files = append(files, v)
		}
		snapshot, err = s.snapshotter.TakeSnapshot(files)
	}
	timing.DefaultRun.Stop(t)
	return snapshot, err
}

func (s *stageBuilder) shouldTakeSnapshot(index int, files []string) bool {
	isLastCommand := index == len(s.stage.Commands)-1

	// We only snapshot the very end with single snapshot mode on.
	if s.opts.SingleSnapshot {
		return isLastCommand
	}

	// Always take snapshots if we're using the cache.
	if s.opts.Cache {
		return true
	}

	// We only snapshot the very end of intermediate stages.
	if !s.stage.Final {
		return isLastCommand
	}

	// nil means snapshot everything.
	if files == nil {
		return true
	}

	// Don't snapshot an empty list.
	if len(files) == 0 {
		return false
	}

	return true
}

func (s *stageBuilder) saveSnapshotToImage(createdBy string, tarPath string) error {
	if tarPath == "" {
		return nil
	}
	fi, err := os.Stat(tarPath)
	if err != nil {
		return err
	}
	if fi.Size() <= emptyTarSize {
		logrus.Info("No files were changed, appending empty layer to config. No layer added to image.")
		return nil
	}

	layer, err := tarball.LayerFromFile(tarPath)
	if err != nil {
		return err
	}
	s.image, err = mutate.Append(s.image,
		mutate.Addendum{
			Layer: layer,
			History: v1.History{
				Author:    constants.Author,
				CreatedBy: createdBy,
			},
		},
	)
	return err

}

// DoBuild executes building the Dockerfile
func DoBuild(opts *config.KanikoOptions) (v1.Image, error) {
	t := timing.Start("Total Build Time")
	// Parse dockerfile and unpack base image to root
	stages, err := dockerfile.Stages(opts)
	if err != nil {
		return nil, err
	}
<<<<<<< HEAD
	if err := util.GetExcludedFiles(opts.SrcContext); err != nil {
=======
	// Some stages may refer to other random images, not previous stages
	if err := fetchExtraStages(stages, opts); err != nil {
>>>>>>> 009d5aa3
		return nil, err
	}
	for index, stage := range stages {
		sb, err := newStageBuilder(opts, stage)
		if err != nil {
			return nil, errors.Wrap(err, fmt.Sprintf("getting stage builder for stage %d", index))
		}
		if err := sb.build(); err != nil {
			return nil, errors.Wrap(err, "error building stage")
		}
		reviewConfig(stage, &sb.cf.Config)
		sourceImage, err := mutate.Config(sb.image, sb.cf.Config)
		if err != nil {
			return nil, err
		}
		if stage.Final {
			sourceImage, err = mutate.CreatedAt(sourceImage, v1.Time{Time: time.Now()})
			if err != nil {
				return nil, err
			}
			if opts.Reproducible {
				sourceImage, err = mutate.Canonical(sourceImage)
				if err != nil {
					return nil, err
				}
			}
			if opts.Cleanup {
				if err = util.DeleteFilesystem(); err != nil {
					return nil, err
				}
			}
			timing.DefaultRun.Stop(t)
			benchmarkFile := os.Getenv("BENCHMARK_FILE")
			// false is a keyword for integration tests to turn off benchmarking
			if benchmarkFile != "" && benchmarkFile != "false" {
				f, err := os.Create(benchmarkFile)
				if err != nil {
					logrus.Warnf("Unable to create benchmarking file %s: %s", benchmarkFile, err)
				}
				defer f.Close()
				f.WriteString(timing.Summary())
			}
			return sourceImage, nil
		}
		if stage.SaveStage {
			if err := saveStageAsTarball(strconv.Itoa(index), sourceImage); err != nil {
				return nil, err
			}
			if err := extractImageToDependecyDir(strconv.Itoa(index), sourceImage); err != nil {
				return nil, err
			}
		}
		// Delete the filesystem
		if err := util.DeleteFilesystem(); err != nil {
			return nil, err
		}
	}

	return nil, err
}

func fetchExtraStages(stages []config.KanikoStage, opts *config.KanikoOptions) error {
	for _, s := range stages {
		for _, cmd := range s.Commands {
			c, ok := cmd.(*instructions.CopyCommand)
			if !ok || c.From == "" {
				continue
			}

			// FROMs at this point are guaranteed to be either an integer referring to a previous stage or
			// a name of a remote image.
			if _, err := strconv.Atoi(c.From); err == nil {
				continue
			}
			// This must be an image name, fetch it.
			logrus.Debugf("Found extra base image stage %s", c.From)
			sourceImage, err := util.RetrieveRemoteImage(c.From, opts, false)
			if err != nil {
				return err
			}
			if err := saveStageAsTarball(c.From, sourceImage); err != nil {
				return err
			}
			if err := extractImageToDependecyDir(c.From, sourceImage); err != nil {
				return err
			}
		}
	}
	return nil
}

func extractImageToDependecyDir(name string, image v1.Image) error {
	dependencyDir := filepath.Join(constants.KanikoDir, name)
	if err := os.MkdirAll(dependencyDir, 0755); err != nil {
		return err
	}
	logrus.Debugf("trying to extract to %s", dependencyDir)
	_, err := util.GetFSFromImage(dependencyDir, image)
	return err
}

func saveStageAsTarball(path string, image v1.Image) error {
	destRef, err := name.NewTag("temp/tag", name.WeakValidation)
	if err != nil {
		return err
	}
	tarPath := filepath.Join(constants.KanikoIntermediateStagesDir, path)
	logrus.Infof("Storing source image from stage %s at path %s", path, tarPath)
	if err := os.MkdirAll(filepath.Dir(tarPath), 0750); err != nil {
		return err
	}
	return tarball.WriteToFile(tarPath, destRef, image)
}

func getHasher(snapshotMode string) (func(string) (string, error), error) {
	if snapshotMode == constants.SnapshotModeTime {
		logrus.Info("Only file modification time will be considered when snapshotting")
		return util.MtimeHasher(), nil
	}
	if snapshotMode == constants.SnapshotModeFull {
		return util.Hasher(), nil
	}
	return nil, fmt.Errorf("%s is not a valid snapshot mode", snapshotMode)
}

func resolveOnBuild(stage *config.KanikoStage, config *v1.Config) error {
	if config.OnBuild == nil {
		return nil
	}
	// Otherwise, parse into commands
	cmds, err := dockerfile.ParseCommands(config.OnBuild)
	if err != nil {
		return err
	}
	// Append to the beginning of the commands in the stage
	stage.Commands = append(cmds, stage.Commands...)
	logrus.Infof("Executing %v build triggers", len(cmds))

	// Blank out the Onbuild command list for this image
	config.OnBuild = nil
	return nil
}

// reviewConfig makes sure the value of CMD is correct after building the stage
// If ENTRYPOINT was set in this stage but CMD wasn't, then CMD should be cleared out
// See Issue #346 for more info
func reviewConfig(stage config.KanikoStage, config *v1.Config) {
	entrypoint := false
	cmd := false

	for _, c := range stage.Commands {
		if c.Name() == constants.Cmd {
			cmd = true
		}
		if c.Name() == constants.Entrypoint {
			entrypoint = true
		}
	}
	if entrypoint && !cmd {
		config.Cmd = nil
	}
}<|MERGE_RESOLUTION|>--- conflicted
+++ resolved
@@ -345,12 +345,11 @@
 	if err != nil {
 		return nil, err
 	}
-<<<<<<< HEAD
 	if err := util.GetExcludedFiles(opts.SrcContext); err != nil {
-=======
+		return nil, err
+	}
 	// Some stages may refer to other random images, not previous stages
 	if err := fetchExtraStages(stages, opts); err != nil {
->>>>>>> 009d5aa3
 		return nil, err
 	}
 	for index, stage := range stages {
