--- conflicted
+++ resolved
@@ -107,10 +107,6 @@
 }
 
 var executorImage = "executor-image"
-<<<<<<< HEAD
-var executorCommand = "/kaniko/executor"
-=======
->>>>>>> 3984d44a
 var dockerImage = "gcr.io/cloud-builders/docker"
 var ubuntuImage = "ubuntu"
 var testRepo = "gcr.io/kaniko-test/"
@@ -158,11 +154,7 @@
 		kanikoImage := testRepo + kanikoPrefix + test.repo
 		kaniko := step{
 			Name: executorImage,
-<<<<<<< HEAD
-			Args: []string{executorCommand, "--destination", kanikoImage, "--dockerfile", test.dockerfilePath, "--context", test.context},
-=======
-			Args: []string{"--destination", kbuildImage, "--dockerfile", test.dockerfilePath, "--context", test.context},
->>>>>>> 3984d44a
+			Args: []string{"--destination", kanikoImage, "--dockerfile", test.dockerfilePath, "--context", test.context},
 		}
 
 		// Pull the kaniko image
@@ -206,11 +198,7 @@
 		kanikoImage := testRepo + kanikoPrefix + test.repo
 		kaniko := step{
 			Name: executorImage,
-<<<<<<< HEAD
-			Args: []string{executorCommand, "--destination", kanikoImage, "--dockerfile", test.dockerfilePath},
-=======
-			Args: []string{"--destination", kbuildImage, "--dockerfile", test.dockerfilePath},
->>>>>>> 3984d44a
+			Args: []string{"--destination", kanikoImage, "--dockerfile", test.dockerfilePath},
 		}
 		// Pull the kaniko image
 		pullKanikoImage := step{
