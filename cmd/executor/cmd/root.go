--- conflicted
+++ resolved
@@ -21,29 +21,15 @@
 	"os"
 	"path/filepath"
 
-<<<<<<< HEAD
-=======
-	"github.com/GoogleContainerTools/kaniko/pkg/executor"
->>>>>>> ef191beb
-	"github.com/genuinetools/amicontained/container"
-
 	"github.com/GoogleContainerTools/kaniko/pkg/constants"
 	"github.com/GoogleContainerTools/kaniko/pkg/executor"
 	"github.com/GoogleContainerTools/kaniko/pkg/util"
+	"github.com/genuinetools/amicontained/container"
 	"github.com/sirupsen/logrus"
 	"github.com/spf13/cobra"
 )
 
 var (
-<<<<<<< HEAD
-	dockerfilePath string
-	destination    string
-	srcContext     string
-	snapshotMode   string
-	bucket         string
-	logLevel       string
-	force          bool
-=======
 	dockerfilePath              string
 	destination                 string
 	srcContext                  string
@@ -53,7 +39,6 @@
 	logLevel                    string
 	force                       bool
 	buildArgs                   buildArg
->>>>>>> ef191beb
 )
 
 func init() {
@@ -63,11 +48,8 @@
 	RootCmd.PersistentFlags().StringVarP(&destination, "destination", "d", "", "Registry the final image should be pushed to (ex: gcr.io/test/example:latest)")
 	RootCmd.MarkPersistentFlagRequired("destination")
 	RootCmd.PersistentFlags().StringVarP(&snapshotMode, "snapshotMode", "", "full", "Set this flag to change the file attributes inspected during snapshotting")
-<<<<<<< HEAD
-=======
 	RootCmd.PersistentFlags().VarP(&buildArgs, "build-arg", "", "This flag allows you to pass in ARG values at build time. Set it repeatedly for multiple values.")
 	RootCmd.PersistentFlags().BoolVarP(&dockerInsecureSkipTLSVerify, "insecure-skip-tls-verify", "", false, "Push to insecure registry ignoring TLS verify")
->>>>>>> ef191beb
 	RootCmd.PersistentFlags().StringVarP(&logLevel, "verbosity", "v", constants.DefaultLogLevel, "Log level (debug, info, warn, error, fatal, panic")
 	RootCmd.PersistentFlags().BoolVarP(&force, "force", "", false, "Force building outside of a container")
 }
@@ -95,16 +77,12 @@
 			logrus.Error(err)
 			os.Exit(1)
 		}
-<<<<<<< HEAD
-		ref, image, err := executor.DoBuild(dockerfilePath, srcContext, snapshotMode)
+		ref, image, err := executor.DoBuild(dockerfilePath, srcContext, snapshotMode, buildArgs)
 		if err != nil {
 			logrus.Error(err)
 			os.Exit(1)
 		}
 		if err := executor.DoPush(ref, image, destination); err != nil {
-=======
-		if err := executor.DoBuild(dockerfilePath, srcContext, destination, snapshotMode, dockerInsecureSkipTLSVerify, buildArgs); err != nil {
->>>>>>> ef191beb
 			logrus.Error(err)
 			os.Exit(1)
 		}
